--- conflicted
+++ resolved
@@ -12,8 +12,8 @@
         "solve_affine_interval",     # not implemented
         "solve_qp_edge_cases",       # not implemented
         "solve_qcp_edge_cases",      # not implemented
-        "solve_objbound_edge_cases", # Requires MOI.ObjectiveBound() 
-    ])    
+        "solve_objbound_edge_cases", # Requires MOI.ObjectiveBound()
+    ])
     @testset "solve_affine_interval" begin
         MOIT.solve_affine_interval(
             MOIB.SplitInterval{Float64}(CPLEX.Optimizer()),
@@ -42,17 +42,13 @@
             CPLEX.Optimizer(),
             MOIT.TestConfig(infeas_certificates=false)
         )
-    end    
+    end
 end
 @testset "Integer Linear tests" begin
     intconfig = MOIT.TestConfig()
     solver = CPLEX.Optimizer()
-<<<<<<< HEAD
-    MOIT.intlineartest(solver, intconfig, ["int1", "int2", "int3"]) 
-=======
     MOIT.intlineartest(solver, intconfig, ["int1", # requires objbound impl
-                                           "int2", "int3"]) 
->>>>>>> a97261fe
+                                           "int2", "int3"])
     # 3 is ranged, 2 has sos
     @testset "int3" begin
         MOIT.int3test(
