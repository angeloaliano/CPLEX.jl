function optimize!(model::Model)
  @assert is_valid(model.env)
<<<<<<< HEAD
  stat = (
  if model.has_int
    @cpx_ccall_intercept(model, mipopt, Cint, (Ptr{Void}, Ptr{Void}), model.env.ptr, model.lp)
=======
  stat = (if model.has_int
    @cpx_ccall_intercept(model, mipopt, Cint, (Ptr{Nothing}, Ptr{Nothing}), model.env.ptr, model.lp)
>>>>>>> eebd1aee
  elseif model.has_qc
    @cpx_ccall_intercept(model, qpopt, Cint, (Ptr{Nothing}, Ptr{Nothing}), model.env.ptr, model.lp)
  else
    @cpx_ccall_intercept(model, lpopt, Cint, (Ptr{Nothing}, Ptr{Nothing}), model.env.ptr, model.lp)
    end)
  if stat != 0
    throw(CplexError(model.env, stat))
  end
end

set_branching_priority(model::Model, priority) =
    set_branching_priority(model, Cint[1:num_var(model)], priority)

set_branching_priority(model::Model, indices, priority) =
    set_branching_priority(model, indices, priority, C_NULL)

set_branching_priority(model, indices, priority, direction) =
    set_branching_priority(model, convert(Vector{Cint},indices), convert(Vector{Cint},priority), direction)

function set_branching_priority(model::Model, indices::Vector{Cint}, priority::Vector{Cint}, direction)
    @assert (cnt = length(indices)) == length(priority)
    isa(direction,Vector) && @assert cnt == length(direction)
    stat = @cpx_ccall(copyorder, Cint, (
                      Ptr{Nothing},
                      Ptr{Nothing},
                      Cint,
                      Ptr{Cint},
                      Ptr{Cint},
                      Ptr{Cint}),
                      model.env.ptr, model.lp, cnt, indices-Cint(1), priority, direction)
    stat == 0 || throw(CplexError(model.env, stat))
    return nothing
end


function newlongannotation(model::Model, name::String, defval::Clong)
    stat = @cpx_ccall(newlongannotation, Cint, (
                      Ptr{Nothing},
                      Ptr{Nothing},
                      Ptr{Cchar},
                      Clong),
                      model.env.ptr, model.lp, name, defval)
    stat == 0 || throw(CplexError(model.env, stat))

    return nothing
end

function setlongannotations(model::Model, idx::Cint, objtype::Cint, cnt::Cint, indexArr::Array{Cint},
                valArr::Array{Clong})
    stat = @cpx_ccall(setlongannotations, Cint, (
                Ptr{Nothing},
                Ptr{Nothing},
                Cint,
                Cint,
                Cint,
                Ptr{Nothing},
                Ptr{Nothing}),
                model.env.ptr, model.lp, idx, objtype, cnt, indexArr, valArr)
    stat == 0 || throw(CplexError(model.env, stat))
    return nothing
end

export setlongannotations, newlongannotation

function c_api_getobjval(model::Model)
  objval = Vector{Cdouble}(1)
  stat = @cpx_ccall(getobjval, Cint, (
                    Ptr{Nothing},
                    Ptr{Nothing},
                    Ptr{Cdouble}
                    ),
                    model.env.ptr, model.lp, objval)
  if stat != 0
    throw(CplexError(model.env, stat))
  end
  return objval[1]
end
get_objval(model::Model) = c_api_getobjval(model)

function c_api_solninfo(model::Model)    
  solnmethod_p = Ref{Cint}()
  solntype_p = Ref{Cint}()
  pfeasind_p = Ref{Cint}()
  dfeasind_p = Ref{Cint}()
  stat = @cpx_ccall(solninfo, Cint, (
                    Ptr{Void},
                    Ptr{Void},
                    Ptr{Cint},
                    Ptr{Cint},
                    Ptr{Cint},
                    Ptr{Cint}
                    ),
                    model.env.ptr, model.lp, solnmethod_p, solntype_p, 
                    pfeasind_p, dfeasind_p)
  if stat != 0
    throw(CplexError(model.env, stat))
  end
  return (solnmethod_p[], solntype_p[], pfeasind_p[], dfeasind_p[])
end

function c_api_getx(model::Model, x::FVec)
  nvars = num_var(model)  
  stat = @cpx_ccall(getx, Cint, (
                    Ptr{Nothing},
                    Ptr{Nothing},
                    Ptr{Cdouble},
                    Cint,
                    Cint
                    ),
                    model.env.ptr, model.lp, x, 0, nvars-Cint(1))
  if stat != 0
    throw(CplexError(model.env, stat))
  end
end

function get_solution(model::Model)
  nvars = num_var(model)
  x = Vector{Cdouble}(nvars)
  c_api_getx(model, x)
  return x
end

function c_api_getdj(model::Model, p::FVec)
    nvars = num_var(model)
    stat = @cpx_ccall(getdj, Cint, (
                      Ptr{Nothing},
                      Ptr{Nothing},
                      Ptr{Cdouble},
                      Cint,
                      Cint
                      ),
                      model.env.ptr, model.lp, p, 0, nvars-1)
    if stat != 0
       throw(CplexError(model.env, stat))
    end
end

function get_reduced_costs(model::Model)
    nvars = num_var(model)
    p = Vector{Cdouble}(nvars)
    c_api_getdj(model, p)
    return p
end

function c_api_getpi(model::Model, p::FVec)
    ncons = num_constr(model)
    stat = @cpx_ccall(getpi, Cint, (
                      Ptr{Nothing},
                      Ptr{Nothing},
                      Ptr{Cdouble},
                      Cint,
                      Cint
                      ),
                      model.env.ptr, model.lp, p, 0, ncons-1)
    if stat != 0
       throw(CplexError(model.env, stat))
    end
end

function get_constr_duals(model::Model)
    ncons = num_constr(model)
    p = Vector{Cdouble}(ncons)
    c_api_getpi(model, p)
    return p
end

function c_api_getax(model::Model, Ax::FVec)
    ncons = num_constr(model)
    stat = @cpx_ccall(getax, Cint, (
                      Ptr{Void},
                      Ptr{Void},
                      Ptr{Cdouble},
                      Cint,
                      Cint
                      ),
                      model.env.ptr, model.lp, Ax, 0, ncons-1)
    if stat != 0
      throw(CplexError(model.env, stat))
    end
end

function get_constr_solution(model::Model)
<<<<<<< HEAD
    ncons = num_constr(model)
    Ax = Vector{Cdouble}(ncons)
    c_api_getax(model, Ax)
    return Ax
=======
  ncons = num_constr(model)
  Ax = Vector{Cdouble}(ncons)
  stat = @cpx_ccall(getax, Cint, (
                    Ptr{Nothing},
                    Ptr{Nothing},
                    Ptr{Cdouble},
                    Cint,
                    Cint
                    ),
                    model.env.ptr, model.lp, Ax, 0, ncons-1)
  if stat != 0
    throw(CplexError(model.env, stat))
  end
  return Ax
>>>>>>> eebd1aee
end

function get_infeasibility_ray(model::Model)
  ncons = num_constr(model)
  y = Vector{Cdouble}(ncons)
  proof_p = Vector{Cdouble}(1)
  stat = @cpx_ccall(dualfarkas, Cint, (
                    Ptr{Nothing},
                    Ptr{Nothing},
                    Ptr{Cdouble},
                    Ptr{Cdouble}
                    ),
                    model.env.ptr, model.lp, y, proof_p)
  if stat != 0
    error("CPLEX is unable to grab infeasible ray; consider resolving with presolve turned off")
    throw(CplexError(model.env, stat))
  end
  return y
end

function get_unbounded_ray(model::Model)
  solve_stat = get_status(model)
  if solve_stat == :CPX_STAT_UNBOUNDED
    n = num_var(model)
    z = Vector{Cdouble}(n)
    stat = @cpx_ccall(getray, Cint, (
                      Ptr{Nothing},
                      Ptr{Nothing},
                      Ptr{Cdouble}
                      ),
                      model.env.ptr, model.lp, z)
    if stat != 0
      throw(CplexError(model.env, stat))
    end
    return z
  else
    error("CPLEX is unable to grab unbounded ray; consider resolving with presolve turned off")
  end
end

const varmap = Dict(
    0 => :NonbasicAtLower,
    1 => :Basic,
    2 => :NonbasicAtUpper,
    3 => :Free
)

const conmap = Dict(
    0 => :NonbasicAtLower,
    1 => :Basic,
    2 => :NonbasicAtUpper
)

function get_basis(model::Model)
    cval = Vector{Cint}(num_var(model))
    rval = Vector{Cint}(num_constr(model))
    stat = @cpx_ccall(getbase, Cint, (Ptr{Nothing},Ptr{Nothing},Ptr{Cint},Ptr{Cint}),
                      model.env.ptr, model.lp, cval, rval)
    stat != 0 && throw(CplexError(model.env, stat))

    csense = get_constr_senses(model)
    cbasis = Vector{Symbol}(num_var(model))
    rbasis = Vector{Symbol}(num_constr(model))
    for it in 1:num_var(model)
        cbasis[it] = varmap[cval[it]]
    end
    for it in 1:num_constr(model)
        rbasis[it] = conmap[rval[it]]
        if (rbasis[it] == :NonbasicAtLower) && (csense[it] == convert(Cchar,'L'))
            rbasis[it] = :NonbasicAtUpper
        end
    end
    return cbasis, rbasis
end

get_node_count(model::Model) = @cpx_ccall(getnodecnt, Cint, (Ptr{Nothing},Ptr{Nothing}), model.env.ptr, model.lp)

function get_rel_gap(model::Model)
  ret = Vector{Cdouble}(1)
  stat = @cpx_ccall(getmiprelgap, Cint, (Ptr{Nothing},Ptr{Nothing},Ptr{Cdouble}), model.env.ptr, model.lp, ret)
  if stat != 0
    throw(CplexError(model.env, stat))
  end
  ret[1]
end


function get_num_cuts(model::Model,cuttype)
    cutcount = Vector{Cint}(1)

    stat = @cpx_ccall(getnumcuts, Cint, (Ptr{Nothing},Ptr{Nothing},Cint,Ptr{Nothing}), model.env.ptr , model.lp, cuttype, cutcount)
    if stat != 0
        error(CplexError(model.inner.env, stat).msg)
    end
    return cutcount[1]
end

const status_symbols = Dict(
    1   => :CPX_STAT_OPTIMAL,
    2   => :CPX_STAT_UNBOUNDED,
    3   => :CPX_STAT_INFEASIBLE,
    4   => :CPX_STAT_INForUNBD,
    5   => :CPX_STAT_OPTIMAL_INFEAS,
    6   => :CPX_STAT_NUM_BEST,
    7   => :CPX_STAT_FEASIBLE_RELAXED,
    8   => :CPX_STAT_OPTIMAL_RELAXED,
    10  => :CPX_STAT_ABORT_IT_LIM,
    11  => :CPX_STAT_ABORT_TIME_LIM,
    12  => :CPX_STAT_ABORT_OBJ_LIM,
    13  => :CPX_STAT_ABORT_USER,
    20  => :CPX_STAT_OPTIMAL_FACE_UNBOUNDED,
    21  => :CPX_STAT_ABORT_PRIM_OBJ_LIM,
    22  => :CPX_STAT_ABORT_DUAL_OBJ_LIM,
    101 => :CPXMIP_OPTIMAL,
    102 => :CPXMIP_OPTIMAL_TOL,
    103 => :CPXMIP_INFEASIBLE,
    104 => :CPXMIP_SOL_LIM,
    105 => :CPXMIP_NODE_LIM_FEAS,
    106 => :CPXMIP_NODE_LIM_INFEAS,
    107 => :CPXMIP_TIME_LIM_FEAS,
    108 => :CPXMIP_TIME_LIM_INFEAS,
    109 => :CPXMIP_FAIL_FEAS,
    110 => :CPXMIP_FAIL_INFEAS,
    111 => :CPXMIP_MEM_LIM_FEAS,
    112 => :CPXMIP_MEM_LIM_INFEAS,
    113 => :CPXMIP_ABORT_FEAS,
    114 => :CPXMIP_ABORT_INFEAS,
    115 => :CPXMIP_OPTIMAL_INFEAS,
    116 => :CPXMIP_FAIL_FEAS_NO_TREE,
    117 => :CPXMIP_FAIL_INFEAS_NO_TREE,
    118 => :CPXMIP_UNBOUNDED,
    119 => :CPXMIP_INForUNBD,
    120 => :CPXMIP_FEASIBLE_RELAXED,
    121 => :CPXMIP_OPTIMAL_RELAXED
)

get_status(model::Model) = status_symbols[Int(get_status_code(model))]::Symbol
<<<<<<< HEAD

function c_api_getstat(model::Model) 
    return @cpx_ccall(getstat, Cint, (Ptr{Void}, Ptr{Void}), 
                      model.env.ptr, model.lp)
end
get_status_code(model::Model) = c_api_getstat(model)
=======
get_status_code(model::Model) = @cpx_ccall(getstat, Cint, (Ptr{Nothing}, Ptr{Nothing}), model.env.ptr, model.lp)
>>>>>>> eebd1aee
<|MERGE_RESOLUTION|>--- conflicted
+++ resolved
@@ -1,13 +1,7 @@
 function optimize!(model::Model)
   @assert is_valid(model.env)
-<<<<<<< HEAD
-  stat = (
-  if model.has_int
-    @cpx_ccall_intercept(model, mipopt, Cint, (Ptr{Void}, Ptr{Void}), model.env.ptr, model.lp)
-=======
   stat = (if model.has_int
     @cpx_ccall_intercept(model, mipopt, Cint, (Ptr{Nothing}, Ptr{Nothing}), model.env.ptr, model.lp)
->>>>>>> eebd1aee
   elseif model.has_qc
     @cpx_ccall_intercept(model, qpopt, Cint, (Ptr{Nothing}, Ptr{Nothing}), model.env.ptr, model.lp)
   else
@@ -177,8 +171,8 @@
 function c_api_getax(model::Model, Ax::FVec)
     ncons = num_constr(model)
     stat = @cpx_ccall(getax, Cint, (
-                      Ptr{Void},
-                      Ptr{Void},
+                      Ptr{Nothing},
+                      Ptr{Nothing},
                       Ptr{Cdouble},
                       Cint,
                       Cint
@@ -190,27 +184,10 @@
 end
 
 function get_constr_solution(model::Model)
-<<<<<<< HEAD
     ncons = num_constr(model)
     Ax = Vector{Cdouble}(ncons)
     c_api_getax(model, Ax)
     return Ax
-=======
-  ncons = num_constr(model)
-  Ax = Vector{Cdouble}(ncons)
-  stat = @cpx_ccall(getax, Cint, (
-                    Ptr{Nothing},
-                    Ptr{Nothing},
-                    Ptr{Cdouble},
-                    Cint,
-                    Cint
-                    ),
-                    model.env.ptr, model.lp, Ax, 0, ncons-1)
-  if stat != 0
-    throw(CplexError(model.env, stat))
-  end
-  return Ax
->>>>>>> eebd1aee
 end
 
 function get_infeasibility_ray(model::Model)
@@ -348,13 +325,9 @@
 )
 
 get_status(model::Model) = status_symbols[Int(get_status_code(model))]::Symbol
-<<<<<<< HEAD
 
 function c_api_getstat(model::Model) 
-    return @cpx_ccall(getstat, Cint, (Ptr{Void}, Ptr{Void}), 
+    return @cpx_ccall(getstat, Cint, (Ptr{Nothing}, Ptr{Nothing}), 
                       model.env.ptr, model.lp)
 end
-get_status_code(model::Model) = c_api_getstat(model)
-=======
-get_status_code(model::Model) = @cpx_ccall(getstat, Cint, (Ptr{Nothing}, Ptr{Nothing}), model.env.ptr, model.lp)
->>>>>>> eebd1aee
+get_status_code(model::Model) = c_api_getstat(model)